--- conflicted
+++ resolved
@@ -111,20 +111,18 @@
         IEnumerable<T> GetAllRecords();
 
         /// <summary>
-<<<<<<< HEAD
         /// Gets all records paged.
         /// </summary>
         /// <param name="pageSize">Size of the page.</param>
         /// <param name="pageToken">The page token.</param>
         /// <returns>PagedResult&lt;T&gt;.</returns>
         PagedResult<T> GetAllRecordsPaged(int pageSize = 100, string pageToken = null);
-=======
+        /// <summary>
         /// Get the number of the records in the table
         /// </summary>
         /// <returns>The record count</returns>
         int GetRecordCount();
 
->>>>>>> 391951c9
         #endregion Synchronous Methods
 
         #region Asynchronous Methods
@@ -230,17 +228,17 @@
         Task<IEnumerable<T>> GetAllRecordsAsync();
 
         /// <summary>
-<<<<<<< HEAD
         /// Gets all records in the table, paged
         /// </summary>
         /// <returns>Task&lt;PagedResult&lt;T&gt;&gt;.</returns>
         Task<PagedResult<T>> GetAllRecordsPagedAsync(int pageSize = 100, string pageToken = null);
-=======
+
+
+        /// <summary>
         /// Get the number of the records in the table
         /// </summary>
         /// <returns>The record count</returns>
         Task<int> GetRecordCountAsync();
->>>>>>> 391951c9
 
 
         #endregion Asynchronous Methods
