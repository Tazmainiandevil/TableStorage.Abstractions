--- conflicted
+++ resolved
@@ -2,21 +2,12 @@
 
   <PropertyGroup>
     <TargetFrameworks>netstandard2.0;net452;net46;</TargetFrameworks>
-<<<<<<< HEAD
-=======
     <LangVersion>latest</LangVersion>
->>>>>>> ffcc9508
     <AssemblyVersion>1.0.0</AssemblyVersion>
     <FileVersion>1.0.0</FileVersion>
     <Version>1.0.0</Version>
     <PackageVersion>1.0.0</PackageVersion>
   </PropertyGroup>
-<<<<<<< HEAD
-	<PropertyGroup Condition="'$(TargetFramework)' == 'netstandard2.0'">
-		<DefineConstants>NETSTANDARD2_0</DefineConstants>
-	</PropertyGroup>
-=======
->>>>>>> ffcc9508
   <ItemGroup>
     <PackageReference Include="FluentValidation" Version="8.1.2" />
     <PackageReference Include="System.Reactive" Version="3.1.1" />
