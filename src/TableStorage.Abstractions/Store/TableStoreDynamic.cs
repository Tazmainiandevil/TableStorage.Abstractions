--- conflicted
+++ resolved
@@ -24,44 +24,43 @@
         {
         }
 
-<<<<<<< HEAD
+        /// <inheritdoc/>
         public TableStoreDynamic(string accountName, string tableName, TokenCredential tokenCredential)
             : base(accountName, tableName, tokenCredential, new TableStorageOptions())
         {
         }
 
+        /// <inheritdoc/>
         public TableStoreDynamic(string accountName, string tableName, TokenCredential tokenCredential, TableStorageOptions options)
             : base(accountName, tableName, tokenCredential, options)
         {
         }
 
+        /// <inheritdoc/>
         public TableStoreDynamic(string accountName, string tableName, AzureSasCredential sasCredential)
             : base(accountName, tableName, sasCredential, new TableStorageOptions())
         {
         }
 
+        /// <inheritdoc/>
         public TableStoreDynamic(string accountName, string tableName, AzureSasCredential sasCredential, TableStorageOptions options)
             : base(accountName, tableName, sasCredential, options)
         {
         }
 
+        /// <inheritdoc/>
         public TableStoreDynamic(string accountName, string tableName, TableSharedKeyCredential sharedKeyCredential)
             : base(accountName, tableName, sharedKeyCredential, new TableStorageOptions())
         {
         }
 
+        /// <inheritdoc/>
         public TableStoreDynamic(string accountName, string tableName, TableSharedKeyCredential sharedKeyCredential, TableStorageOptions options)
             : base(accountName, tableName, sharedKeyCredential, options)
         {
         }
 
-        /// <summary>
-        /// Insert an record
-        /// </summary>
-        /// <param name="record">The record to insert</param>
-=======
-        /// <inheritdoc/>
->>>>>>> 72856626
+        /// <inheritdoc/>
         public void Insert<T>(T record) where T : class, ITableEntity, new()
         {
             EnsureRecord(record);
